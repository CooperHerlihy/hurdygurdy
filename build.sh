--- conflicted
+++ resolved
@@ -16,19 +16,14 @@
 echo "Compiling shaders..."
 
 SHADERS=(
-<<<<<<< HEAD
     src/hg_depth.vert
     src/hg_depth.frag
     src/hg_sprite.vert
     src/hg_sprite.frag
     src/hg_model.vert
     src/hg_model.frag
-=======
-    demo/test.vert
-    demo/test.frag
     src/ray_marcher.vert
     src/ray_marcher.frag
->>>>>>> 0527c58f
 )
 
 for shader in "${SHADERS[@]}"; do
@@ -45,11 +40,8 @@
     src/hg_graphics.c
     src/hg_depth_renderer.c
     src/hg_2d_renderer.c
-<<<<<<< HEAD
     src/hg_3d_renderer.c
-=======
     src/hg_ray_marcher.c
->>>>>>> 0527c58f
 )
 OBJS=()
 
